--- conflicted
+++ resolved
@@ -1,8 +1,5 @@
 beautifulsoup4
 requests
 colorama
-<<<<<<< HEAD
-jinja2
-=======
 toml
->>>>>>> e67a223c
+jinja2